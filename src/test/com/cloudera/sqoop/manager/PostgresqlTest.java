/**
 * Licensed to Cloudera, Inc. under one
 * or more contributor license agreements.  See the NOTICE file
 * distributed with this work for additional information
 * regarding copyright ownership.  Cloudera, Inc. licenses this file
 * to you under the Apache License, Version 2.0 (the
 * "License"); you may not use this file except in compliance
 * with the License.  You may obtain a copy of the License at
 *
 *     http://www.apache.org/licenses/LICENSE-2.0
 *
 * Unless required by applicable law or agreed to in writing, software
 * distributed under the License is distributed on an "AS IS" BASIS,
 * WITHOUT WARRANTIES OR CONDITIONS OF ANY KIND, either express or implied.
 * See the License for the specific language governing permissions and
 * limitations under the License.
 */

package com.cloudera.sqoop.manager;

import java.io.BufferedReader;
import java.io.IOException;
import java.io.InputStreamReader;
import java.io.FileInputStream;
import java.io.File;
import java.sql.Connection;
import java.sql.SQLException;
import java.sql.Statement;
import java.util.ArrayList;

import org.apache.commons.logging.Log;
import org.apache.commons.logging.LogFactory;
import org.junit.Before;
import org.junit.Test;

import org.apache.hadoop.fs.Path;
import org.apache.hadoop.io.IOUtils;
import com.cloudera.sqoop.SqoopOptions;
import com.cloudera.sqoop.testutil.CommonArgs;
import com.cloudera.sqoop.testutil.ImportJobTestCase;
import com.cloudera.sqoop.util.FileListing;

/**
 * Test the PostgresqlManager and DirectPostgresqlManager implementations.
 * The former uses the postgres JDBC driver to perform an import;
 * the latter uses pg_dump to facilitate it.
 *
 * Since this requires a Postgresql installation on your local machine to use,
 * this class is named in such a way that Hadoop's default QA process does not
 * run it. You need to run this manually with -Dtestcase=PostgresqlTest or
 * -Dthirdparty=true.
 *
 * You need to put Postgresql's JDBC driver library into a location where
 * Hadoop can access it (e.g., $HADOOP_HOME/lib).
 *
 * To configure a postgresql database to allow local connections, put the
 * following in /etc/postgresql/8.3/main/pg_hba.conf:
 *     local  all all trust
 *     host all all 127.0.0.1/32 trust
 *     host all all ::1/128      trust
 *
 * ... and comment out any other lines referencing 127.0.0.1 or ::1.
 *
 * Also in the file /etc/postgresql/8.3/main/postgresql.conf, uncomment
 * the line that starts with listen_addresses and set its value to '*' as
 * follows
 *     listen_address = '*'
 *
 * For postgresql 8.1, this may be in /var/lib/pgsql/data, instead.  You may
 * need to restart the postgresql service after modifying this file.
 *
 * You should also create a sqooptest user and database:
 *
 * $ sudo -u postgres psql -U postgres template1
 * template1=&gt; CREATE USER sqooptest;
 * template1=&gt; CREATE DATABASE sqooptest;
 * template1=&gt; \q
 *
 */
public class PostgresqlTest extends ImportJobTestCase {

  public static final Log LOG = LogFactory.getLog(
      PostgresqlTest.class.getName());

  static final String HOST_URL = System.getProperty(
      "sqoop.test.postgresql.connectstring.host_url",
      "jdbc:postgresql://localhost/");

  static final String DATABASE_USER = "sqooptest";
  static final String DATABASE_NAME = "sqooptest";
  static final String TABLE_NAME = "EMPLOYEES_PG";
  static final String CONNECT_STRING = HOST_URL + DATABASE_NAME;

  @Override
  protected boolean useHsqldbTestServer() {
    return false;
  }

  @Before
  public void setUp() {
    super.setUp();

    LOG.debug("Setting up another postgresql test: " + CONNECT_STRING);

    SqoopOptions options = new SqoopOptions(CONNECT_STRING, TABLE_NAME);
    options.setUsername(DATABASE_USER);

    ConnManager manager = null;
    Connection connection = null;
    Statement st = null;

    try {
      manager = new PostgresqlManager(options);
      connection = manager.getConnection();
      connection.setAutoCommit(false);
      st = connection.createStatement();

      // create the database table and populate it with data.

      try {
        // Try to remove the table first. DROP TABLE IF EXISTS didn't
        // get added until pg 8.3, so we just use "DROP TABLE" and ignore
        // any exception here if one occurs.
        st.executeUpdate("DROP TABLE " + manager.escapeTableName(TABLE_NAME));
      } catch (SQLException e) {
        LOG.info("Couldn't drop table " + TABLE_NAME + " (ok)");
        LOG.info(e.toString());
        // Now we need to reset the transaction.
        connection.rollback();
      }

      st.executeUpdate("CREATE TABLE " + manager.escapeTableName(TABLE_NAME)
          + " ("
          + manager.escapeColName("id") + " INT NOT NULL PRIMARY KEY, "
          + manager.escapeColName("name") + " VARCHAR(24) NOT NULL, "
          + manager.escapeColName("start_date") + " DATE, "
          + manager.escapeColName("salary") + " FLOAT, "
          + manager.escapeColName("dept") + " VARCHAR(32),"
          + manager.escapeColName("perms") + " BOOLEAN[],"
          + manager.escapeColName("numbers") + " INT[])");

      st.executeUpdate("INSERT INTO " + manager.escapeTableName(TABLE_NAME)
          + " VALUES(1,'Aaron','2009-05-14',1000000.00,'engineering',"
          + "'{f,f}','{1,2,3}')");
      st.executeUpdate("INSERT INTO " + manager.escapeTableName(TABLE_NAME)
          + " VALUES(2,'Bob','2009-04-20',400.00,'sales',"
          + "'{t,f}','{4,5,6}')");
      st.executeUpdate("INSERT INTO " + manager.escapeTableName(TABLE_NAME)
          + " VALUES(3,'Fred','2009-01-23',15.00,'marketing',"
          + "'{t,t}','{7,8,9}')");
      connection.commit();
    } catch (SQLException sqlE) {
      LOG.error("Encountered SQL Exception: " + sqlE);
      sqlE.printStackTrace();
      fail("SQLException when running test setUp(): " + sqlE);
    } finally {
      try {
        if (null != st) {
          st.close();
        }

        if (null != manager) {
          manager.close();
        }
      } catch (SQLException sqlE) {
        LOG.warn("Got SQLException when closing connection: " + sqlE);
      }
    }

    LOG.debug("setUp complete.");
  }


  private String [] getArgv(boolean isDirect) {
    ArrayList<String> args = new ArrayList<String>();

    CommonArgs.addHadoopFlags(args);

    args.add("--table");
    args.add(TABLE_NAME);
    args.add("--warehouse-dir");
    args.add(getWarehouseDir());
    args.add("--connect");
    args.add(CONNECT_STRING);
    args.add("--username");
    args.add(DATABASE_USER);
    args.add("--where");
<<<<<<< HEAD
    args.add("id > 1");
=======
    args.add("\"id\" > 1");
>>>>>>> 53aa0cd9
    args.add("--optionally-enclosed-by");
    args.add("\"");

    if (isDirect) {
      args.add("--direct");
    }

    return args.toArray(new String[0]);
  }

  private void doImportAndVerify(boolean isDirect, String [] expectedResults)
      throws IOException {

    Path warehousePath = new Path(this.getWarehouseDir());
    Path tablePath = new Path(warehousePath, TABLE_NAME);

    Path filePath;
    if (isDirect) {
      filePath = new Path(tablePath, "data-00000");
    } else {
      filePath = new Path(tablePath, "part-m-00000");
    }

    File tableFile = new File(tablePath.toString());
    if (tableFile.exists() && tableFile.isDirectory()) {
      // remove the directory before running the import.
      FileListing.recursiveDeleteDir(tableFile);
    }

    String [] argv = getArgv(isDirect);
    try {
      runImport(argv);
    } catch (IOException ioe) {
      LOG.error("Got IOException during import: " + ioe.toString());
      ioe.printStackTrace();
      fail(ioe.toString());
    }

    File f = new File(filePath.toString());
    assertTrue("Could not find imported data file, " + f, f.exists());
    BufferedReader r = null;
    try {
      // Read through the file and make sure it's all there.
      r = new BufferedReader(new InputStreamReader(new FileInputStream(f)));
      for (String expectedLine : expectedResults) {
        assertEquals(expectedLine, r.readLine());
      }
    } catch (IOException ioe) {
      LOG.error("Got IOException verifying results: " + ioe.toString());
      ioe.printStackTrace();
      fail(ioe.toString());
    } finally {
      IOUtils.closeStream(r);
    }
  }

  @Test
  public void testJdbcBasedImport() throws IOException {
    String [] expectedResults = {
      "2,Bob,2009-04-20,400.0,sales,\"true,false\",\"4,5,6\"",
      "3,Fred,2009-01-23,15.0,marketing,\"true,true\",\"7,8,9\"",
    };

    doImportAndVerify(false, expectedResults);
  }

  @Test
  public void testDirectImport() throws IOException {
    String [] expectedResults = {
      "2,Bob,2009-04-20,400,sales,\"{t,f}\",\"{4,5,6}\"",
      "3,Fred,2009-01-23,15,marketing,\"{t,t}\",\"{7,8,9}\"",
    };

    doImportAndVerify(true, expectedResults);
  }
}<|MERGE_RESOLUTION|>--- conflicted
+++ resolved
@@ -185,11 +185,7 @@
     args.add("--username");
     args.add(DATABASE_USER);
     args.add("--where");
-<<<<<<< HEAD
-    args.add("id > 1");
-=======
     args.add("\"id\" > 1");
->>>>>>> 53aa0cd9
     args.add("--optionally-enclosed-by");
     args.add("\"");
 
