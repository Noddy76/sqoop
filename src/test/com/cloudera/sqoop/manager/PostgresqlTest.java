/**
 * Licensed to Cloudera, Inc. under one
 * or more contributor license agreements.  See the NOTICE file
 * distributed with this work for additional information
 * regarding copyright ownership.  Cloudera, Inc. licenses this file
 * to you under the Apache License, Version 2.0 (the
 * "License"); you may not use this file except in compliance
 * with the License.  You may obtain a copy of the License at
 *
 *     http://www.apache.org/licenses/LICENSE-2.0
 *
 * Unless required by applicable law or agreed to in writing, software
 * distributed under the License is distributed on an "AS IS" BASIS,
 * WITHOUT WARRANTIES OR CONDITIONS OF ANY KIND, either express or implied.
 * See the License for the specific language governing permissions and
 * limitations under the License.
 */

package com.cloudera.sqoop.manager;

import java.io.BufferedReader;
import java.io.IOException;
import java.io.InputStreamReader;
import java.io.FileInputStream;
import java.io.File;
import java.sql.Connection;
import java.sql.SQLException;
import java.sql.Statement;
import java.util.ArrayList;

import org.apache.commons.logging.Log;
import org.apache.commons.logging.LogFactory;
import org.junit.Before;
import org.junit.Test;

import org.apache.hadoop.fs.Path;
import org.apache.hadoop.io.IOUtils;
import com.cloudera.sqoop.SqoopOptions;
import com.cloudera.sqoop.testutil.CommonArgs;
import com.cloudera.sqoop.testutil.ImportJobTestCase;
import com.cloudera.sqoop.util.FileListing;

/**
 * Test the PostgresqlManager and DirectPostgresqlManager implementations.
 * The former uses the postgres JDBC driver to perform an import;
 * the latter uses pg_dump to facilitate it.
 *
 * Since this requires a Postgresql installation on your local machine to use,
 * this class is named in such a way that Hadoop's default QA process does not
 * run it. You need to run this manually with -Dtestcase=PostgresqlTest or
 * -Dthirdparty=true.
 *
 * You need to put Postgresql's JDBC driver library into a location where
 * Hadoop can access it (e.g., $HADOOP_HOME/lib).
 *
 * To configure a postgresql database to allow local connections, put the
 * following in /etc/postgresql/8.3/main/pg_hba.conf:
 *     local  all all trust
 *     host all all 127.0.0.1/32 trust
 *     host all all ::1/128      trust
 *
 * ... and comment out any other lines referencing 127.0.0.1 or ::1.
 *
 * Also in the file /etc/postgresql/8.3/main/postgresql.conf, uncomment
 * the line that starts with listen_addresses and set its value to '*' as
 * follows
 *     listen_address = '*'
 *
 * For postgresql 8.1, this may be in /var/lib/pgsql/data, instead.  You may
 * need to restart the postgresql service after modifying this file.
 *
 * You should also create a sqooptest user and database:
 *
 * $ sudo -u postgres psql -U postgres template1
 * template1=&gt; CREATE USER sqooptest;
 * template1=&gt; CREATE DATABASE sqooptest;
 * template1=&gt; \q
 *
 */
public class PostgresqlTest extends ImportJobTestCase {

  public static final Log LOG = LogFactory.getLog(
      PostgresqlTest.class.getName());

  static final String HOST_URL = System.getProperty(
      "sqoop.test.postgresql.connectstring.host_url",
      "jdbc:postgresql://localhost/");

  static final String DATABASE_USER = "sqooptest";
  static final String DATABASE_NAME = "sqooptest";
  static final String TABLE_NAME = "EMPLOYEES_PG";
  static final String CONNECT_STRING = HOST_URL + DATABASE_NAME;

  @Override
  protected boolean useHsqldbTestServer() {
    return false;
  }

  @Before
  public void setUp() {
    super.setUp();

    LOG.debug("Setting up another postgresql test: " + CONNECT_STRING);

    SqoopOptions options = new SqoopOptions(CONNECT_STRING, TABLE_NAME);
    options.setUsername(DATABASE_USER);

    ConnManager manager = null;
    Connection connection = null;
    Statement st = null;

    try {
      manager = new PostgresqlManager(options);
      connection = manager.getConnection();
      connection.setAutoCommit(false);
      st = connection.createStatement();

      // create the database table and populate it with data.

      try {
        // Try to remove the table first. DROP TABLE IF EXISTS didn't
        // get added until pg 8.3, so we just use "DROP TABLE" and ignore
        // any exception here if one occurs.
        st.executeUpdate("DROP TABLE " + manager.escapeTableName(TABLE_NAME));
      } catch (SQLException e) {
        LOG.info("Couldn't drop table " + TABLE_NAME + " (ok)");
        LOG.info(e.toString());
        // Now we need to reset the transaction.
        connection.rollback();
      }

<<<<<<< HEAD
      st.executeUpdate("CREATE TABLE " + manager.escapeTableName(TABLE_NAME)
          + " ("
          + manager.escapeColName("id") + " INT NOT NULL PRIMARY KEY, "
          + manager.escapeColName("name") + " VARCHAR(24) NOT NULL, "
          + manager.escapeColName("start_date") + " DATE, "
          + manager.escapeColName("salary") + " FLOAT, "
          + manager.escapeColName("dept") + " VARCHAR(32))");

      st.executeUpdate("INSERT INTO " + manager.escapeTableName(TABLE_NAME)
          + " VALUES(1,'Aaron','2009-05-14',1000000.00,'engineering')");
      st.executeUpdate("INSERT INTO " + manager.escapeTableName(TABLE_NAME)
          + " VALUES(2,'Bob','2009-04-20',400.00,'sales')");
      st.executeUpdate("INSERT INTO " + manager.escapeTableName(TABLE_NAME)
          + " VALUES(3,'Fred','2009-01-23',15.00,'marketing')");
=======
      st.executeUpdate("CREATE TABLE " + TABLE_NAME + " ("
          + "id INT NOT NULL PRIMARY KEY, "
          + "name VARCHAR(24) NOT NULL, "
          + "start_date DATE, "
          + "salary FLOAT, "
          + "dept VARCHAR(32),"
          + "perms BOOLEAN[],"
          + "numbers INT[])");

      st.executeUpdate("INSERT INTO " + TABLE_NAME + " VALUES("
          + "1,'Aaron','2009-05-14',1000000.00,'engineering',"
          + "'{f,f}','{1,2,3}')");
      st.executeUpdate("INSERT INTO " + TABLE_NAME + " VALUES("
          + "2,'Bob','2009-04-20',400.00,'sales',"
          + "'{t,f}','{4,5,6}')");
      st.executeUpdate("INSERT INTO " + TABLE_NAME + " VALUES("
          + "3,'Fred','2009-01-23',15.00,'marketing',"
          + "'{t,t}','{7,8,9}')");
>>>>>>> dc7f7e58
      connection.commit();
    } catch (SQLException sqlE) {
      LOG.error("Encountered SQL Exception: " + sqlE);
      sqlE.printStackTrace();
      fail("SQLException when running test setUp(): " + sqlE);
    } finally {
      try {
        if (null != st) {
          st.close();
        }

        if (null != manager) {
          manager.close();
        }
      } catch (SQLException sqlE) {
        LOG.warn("Got SQLException when closing connection: " + sqlE);
      }
    }

    LOG.debug("setUp complete.");
  }


  private String [] getArgv(boolean isDirect) {
    ArrayList<String> args = new ArrayList<String>();

    CommonArgs.addHadoopFlags(args);

    args.add("--table");
    args.add(TABLE_NAME);
    args.add("--warehouse-dir");
    args.add(getWarehouseDir());
    args.add("--connect");
    args.add(CONNECT_STRING);
    args.add("--username");
    args.add(DATABASE_USER);
    args.add("--where");
    args.add("id > 1");
    args.add("--optionally-enclosed-by");
    args.add("\"");

    if (isDirect) {
      args.add("--direct");
    }

    return args.toArray(new String[0]);
  }

  private void doImportAndVerify(boolean isDirect, String [] expectedResults)
      throws IOException {

    Path warehousePath = new Path(this.getWarehouseDir());
    Path tablePath = new Path(warehousePath, TABLE_NAME);

    Path filePath;
    if (isDirect) {
      filePath = new Path(tablePath, "data-00000");
    } else {
      filePath = new Path(tablePath, "part-m-00000");
    }

    File tableFile = new File(tablePath.toString());
    if (tableFile.exists() && tableFile.isDirectory()) {
      // remove the directory before running the import.
      FileListing.recursiveDeleteDir(tableFile);
    }

    String [] argv = getArgv(isDirect);
    try {
      runImport(argv);
    } catch (IOException ioe) {
      LOG.error("Got IOException during import: " + ioe.toString());
      ioe.printStackTrace();
      fail(ioe.toString());
    }

    File f = new File(filePath.toString());
    assertTrue("Could not find imported data file, " + f, f.exists());
    BufferedReader r = null;
    try {
      // Read through the file and make sure it's all there.
      r = new BufferedReader(new InputStreamReader(new FileInputStream(f)));
      for (String expectedLine : expectedResults) {
        assertEquals(expectedLine, r.readLine());
      }
    } catch (IOException ioe) {
      LOG.error("Got IOException verifying results: " + ioe.toString());
      ioe.printStackTrace();
      fail(ioe.toString());
    } finally {
      IOUtils.closeStream(r);
    }
  }

  @Test
  public void testJdbcBasedImport() throws IOException {
    String [] expectedResults = {
      "2,Bob,2009-04-20,400.0,sales,\"true,false\",\"4,5,6\"",
      "3,Fred,2009-01-23,15.0,marketing,\"true,true\",\"7,8,9\"",
    };

    doImportAndVerify(false, expectedResults);
  }

  @Test
  public void testDirectImport() throws IOException {
    String [] expectedResults = {
      "2,Bob,2009-04-20,400,sales,\"{t,f}\",\"{4,5,6}\"",
      "3,Fred,2009-01-23,15,marketing,\"{t,t}\",\"{7,8,9}\"",
    };

    doImportAndVerify(true, expectedResults);
  }
}<|MERGE_RESOLUTION|>--- conflicted
+++ resolved
@@ -129,41 +129,25 @@
         connection.rollback();
       }
 
-<<<<<<< HEAD
       st.executeUpdate("CREATE TABLE " + manager.escapeTableName(TABLE_NAME)
           + " ("
           + manager.escapeColName("id") + " INT NOT NULL PRIMARY KEY, "
           + manager.escapeColName("name") + " VARCHAR(24) NOT NULL, "
           + manager.escapeColName("start_date") + " DATE, "
           + manager.escapeColName("salary") + " FLOAT, "
-          + manager.escapeColName("dept") + " VARCHAR(32))");
+          + manager.escapeColName("dept") + " VARCHAR(32),"
+          + manager.escapeColName("perms") + " BOOLEAN[],"
+          + manager.escapeColName("numbers") + " INT[])");
 
       st.executeUpdate("INSERT INTO " + manager.escapeTableName(TABLE_NAME)
-          + " VALUES(1,'Aaron','2009-05-14',1000000.00,'engineering')");
+          + " VALUES(1,'Aaron','2009-05-14',1000000.00,'engineering',"
+          + "'{f,f}','{1,2,3}')");
       st.executeUpdate("INSERT INTO " + manager.escapeTableName(TABLE_NAME)
-          + " VALUES(2,'Bob','2009-04-20',400.00,'sales')");
+          + " VALUES(2,'Bob','2009-04-20',400.00,'sales',"
+          + "'{t,f}','{4,5,6}')");
       st.executeUpdate("INSERT INTO " + manager.escapeTableName(TABLE_NAME)
-          + " VALUES(3,'Fred','2009-01-23',15.00,'marketing')");
-=======
-      st.executeUpdate("CREATE TABLE " + TABLE_NAME + " ("
-          + "id INT NOT NULL PRIMARY KEY, "
-          + "name VARCHAR(24) NOT NULL, "
-          + "start_date DATE, "
-          + "salary FLOAT, "
-          + "dept VARCHAR(32),"
-          + "perms BOOLEAN[],"
-          + "numbers INT[])");
-
-      st.executeUpdate("INSERT INTO " + TABLE_NAME + " VALUES("
-          + "1,'Aaron','2009-05-14',1000000.00,'engineering',"
-          + "'{f,f}','{1,2,3}')");
-      st.executeUpdate("INSERT INTO " + TABLE_NAME + " VALUES("
-          + "2,'Bob','2009-04-20',400.00,'sales',"
-          + "'{t,f}','{4,5,6}')");
-      st.executeUpdate("INSERT INTO " + TABLE_NAME + " VALUES("
-          + "3,'Fred','2009-01-23',15.00,'marketing',"
+          + " VALUES(3,'Fred','2009-01-23',15.00,'marketing',"
           + "'{t,t}','{7,8,9}')");
->>>>>>> dc7f7e58
       connection.commit();
     } catch (SQLException sqlE) {
       LOG.error("Encountered SQL Exception: " + sqlE);
