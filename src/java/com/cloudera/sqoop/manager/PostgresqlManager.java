/**
 * Licensed to Cloudera, Inc. under one
 * or more contributor license agreements.  See the NOTICE file
 * distributed with this work for additional information
 * regarding copyright ownership.  Cloudera, Inc. licenses this file
 * to you under the Apache License, Version 2.0 (the
 * "License"); you may not use this file except in compliance
 * with the License.  You may obtain a copy of the License at
 *
 *     http://www.apache.org/licenses/LICENSE-2.0
 *
 * Unless required by applicable law or agreed to in writing, software
 * distributed under the License is distributed on an "AS IS" BASIS,
 * WITHOUT WARRANTIES OR CONDITIONS OF ANY KIND, either express or implied.
 * See the License for the specific language governing permissions and
 * limitations under the License.
 */

package com.cloudera.sqoop.manager;

import java.io.IOException;
import java.sql.PreparedStatement;
import java.sql.ResultSet;
import java.sql.ResultSetMetaData;
import java.sql.SQLException;

import org.apache.commons.logging.Log;
import org.apache.commons.logging.LogFactory;
import org.postgresql.PGResultSetMetaData;

import com.cloudera.sqoop.SqoopOptions;
import com.cloudera.sqoop.util.ImportException;

/**
 * Manages connections to Postgresql databases.
 */
public class PostgresqlManager extends GenericJdbcManager {

  public static final Log LOG = LogFactory.getLog(
      PostgresqlManager.class.getName());

  // driver class to ensure is loaded when making db connection.
  private static final String DRIVER_CLASS = "org.postgresql.Driver";

  // set to true after we warn the user that we can use direct fastpath.
  private static boolean warningPrinted = false;

  public PostgresqlManager(final SqoopOptions opts) {
    super(DRIVER_CLASS, opts);
  }

  protected PostgresqlManager(final SqoopOptions opts, boolean ignored) {
    // constructor used by subclasses to avoid the --direct warning.
    super(DRIVER_CLASS, opts);
  }

  @Override
<<<<<<< HEAD
  public String escapeColName(String colName) {
    return escapeIdentifier(colName);
  }

  @Override
  public String escapeTableName(String tableName) {
    return escapeIdentifier(tableName);
  }

  protected String escapeIdentifier(String identifier) {
    if (identifier == null) {
      return null;
    }
    return "\"" + identifier.replace("\"", "\"\"") + "\"";
=======
  protected String toJavaType(ResultSetMetaData metadata, int columnIndex)
      throws SQLException {
    PGResultSetMetaData pgMetadata = (PGResultSetMetaData) metadata;
    
    String result = super.toJavaType(metadata, columnIndex);
    if (result == null) {
      PreparedStatement stmt = getConnection().prepareStatement(
          "SELECT c.data_type as type, e.data_type as collection_type"
          + "  FROM information_schema.columns c"
          + "    LEFT JOIN information_schema.element_types e"
          + "  ON ((c.table_name, c.table_schema, 'TABLE', c.dtd_identifier)"
          + "    = (e.object_name, e.object_schema, e.object_type,"
          + "       e.collection_type_identifier))"
          + "  WHERE c.table_schema = ?"
          + "    AND c.table_name = ?"
          + "    AND c.column_name = ?"
      );
      stmt.setString(1, pgMetadata.getBaseSchemaName(columnIndex));
      stmt.setString(2, pgMetadata.getBaseTableName(columnIndex));
      stmt.setString(3, pgMetadata.getBaseColumnName(columnIndex));
      ResultSet schemaResults = stmt.executeQuery();
      if(!schemaResults.next()) {
        LOG.error("No schema data obtained for column " + columnIndex);
        return null;
      }
      String columnType = schemaResults.getString("type");
      String columnCollectionType = schemaResults.getString("collection_type");

      if ("ARRAY".equals(columnType)) {
        if ("integer".equals(columnCollectionType)) {
          result = "List<Integer>";
        } else if ("boolean".equals(columnCollectionType)) {
          result = "List<Boolean>";
        }
      }
    }
    return result;
>>>>>>> dc7f7e58
  }

  @Override
  public void close() throws SQLException {
    if (this.hasOpenConnection()) {
      this.getConnection().commit(); // Commit any changes made thus far.
    }

    super.close();
  }

  @Override
  protected String getColNamesQuery(String tableName) {
    // Use LIMIT to return fast
    return "SELECT t.* FROM " + escapeTableName(tableName) + " AS t LIMIT 1";
  }

  @Override
  public void importTable(ImportJobContext context)
        throws IOException, ImportException {

    // The user probably should have requested --direct to invoke pg_dump.
    // Display a warning informing them of this fact.
    if (!PostgresqlManager.warningPrinted) {
      LOG.warn("It looks like you are importing from postgresql.");
      LOG.warn("This transfer can be faster! Use the --direct");
      LOG.warn("option to exercise a postgresql-specific fast path.");

      PostgresqlManager.warningPrinted = true; // don't display this twice.
    }

    // Then run the normal importTable() method.
    super.importTable(context);
  }

  @Override
  public String getPrimaryKey(String tableName) {
    // Postgresql stores table names using lower-case internally; need
    // to always convert to lowercase before querying the metadata dictionary.
    return super.getPrimaryKey(tableName.toLowerCase());
  }

  @Override
  public boolean supportsStagingForExport() {
    return true;
  }
}
<|MERGE_RESOLUTION|>--- conflicted
+++ resolved
@@ -55,7 +55,6 @@
   }
 
   @Override
-<<<<<<< HEAD
   public String escapeColName(String colName) {
     return escapeIdentifier(colName);
   }
@@ -70,7 +69,8 @@
       return null;
     }
     return "\"" + identifier.replace("\"", "\"\"") + "\"";
-=======
+  }
+
   protected String toJavaType(ResultSetMetaData metadata, int columnIndex)
       throws SQLException {
     PGResultSetMetaData pgMetadata = (PGResultSetMetaData) metadata;
@@ -108,7 +108,6 @@
       }
     }
     return result;
->>>>>>> dc7f7e58
   }
 
   @Override
