/**
 * Licensed to Cloudera, Inc. under one
 * or more contributor license agreements.  See the NOTICE file
 * distributed with this work for additional information
 * regarding copyright ownership.  Cloudera, Inc. licenses this file
 * to you under the Apache License, Version 2.0 (the
 * "License"); you may not use this file except in compliance
 * with the License.  You may obtain a copy of the License at
 *
 *     http://www.apache.org/licenses/LICENSE-2.0
 *
 * Unless required by applicable law or agreed to in writing, software
 * distributed under the License is distributed on an "AS IS" BASIS,
 * WITHOUT WARRANTIES OR CONDITIONS OF ANY KIND, either express or implied.
 * See the License for the specific language governing permissions and
 * limitations under the License.
 */

package com.cloudera.sqoop.manager;

import java.io.IOException;
<<<<<<< HEAD
import java.sql.PreparedStatement;
import java.sql.ResultSet;
=======
>>>>>>> 53aa0cd9
import java.sql.ResultSetMetaData;
import java.sql.SQLException;

import org.apache.commons.logging.Log;
import org.apache.commons.logging.LogFactory;
import org.postgresql.PGResultSetMetaData;

import com.cloudera.sqoop.SqoopOptions;
import com.cloudera.sqoop.util.ImportException;

/**
 * Manages connections to Postgresql databases.
 */
public class PostgresqlManager extends GenericJdbcManager {

  public static final Log LOG = LogFactory.getLog(
      PostgresqlManager.class.getName());

  // driver class to ensure is loaded when making db connection.
  private static final String DRIVER_CLASS = "org.postgresql.Driver";

  // set to true after we warn the user that we can use direct fastpath.
  private static boolean warningPrinted = false;

  public PostgresqlManager(final SqoopOptions opts) {
    super(DRIVER_CLASS, opts);
  }

  protected PostgresqlManager(final SqoopOptions opts, boolean ignored) {
    // constructor used by subclasses to avoid the --direct warning.
    super(DRIVER_CLASS, opts);
  }

  @Override
  public String escapeColName(String colName) {
    return escapeIdentifier(colName);
  }

  @Override
  public String escapeTableName(String tableName) {
    return escapeIdentifier(tableName);
  }

  protected String escapeIdentifier(String identifier) {
    if (identifier == null) {
      return null;
    }
    return "\"" + identifier.replace("\"", "\"\"") + "\"";
  }

  @Override
  protected String toJavaType(ResultSetMetaData metadata, int columnIndex)
      throws SQLException {
<<<<<<< HEAD
    PGResultSetMetaData pgMetadata = (PGResultSetMetaData) metadata;
    
    String result = super.toJavaType(metadata, columnIndex);
    if (result == null) {
      PreparedStatement stmt = getConnection().prepareStatement(
          "SELECT c.data_type as type, e.data_type as collection_type"
          + "  FROM information_schema.columns c"
          + "    LEFT JOIN information_schema.element_types e"
          + "  ON ((c.table_name, c.table_schema, 'TABLE', c.dtd_identifier)"
          + "    = (e.object_name, e.object_schema, e.object_type,"
          + "       e.collection_type_identifier))"
          + "  WHERE c.table_schema = ?"
          + "    AND c.table_name = ?"
          + "    AND c.column_name = ?"
      );
      stmt.setString(1, pgMetadata.getBaseSchemaName(columnIndex));
      stmt.setString(2, pgMetadata.getBaseTableName(columnIndex));
      stmt.setString(3, pgMetadata.getBaseColumnName(columnIndex));
      ResultSet schemaResults = stmt.executeQuery();
      if(!schemaResults.next()) {
        LOG.error("No schema data obtained for column " + columnIndex);
        return null;
      }
      String columnType = schemaResults.getString("type");
      String columnCollectionType = schemaResults.getString("collection_type");

      if ("ARRAY".equals(columnType)) {
        if ("integer".equals(columnCollectionType)) {
          result = "List<Integer>";
        } else if ("boolean".equals(columnCollectionType)) {
          result = "List<Boolean>";
        }
=======
    String result = super.toJavaType(metadata, columnIndex);
    if (result == null) {
      String columnType = metadata.getColumnTypeName(columnIndex);

      if ("_int4".equals(columnType)) {
        result = "List<Integer>";
      } else if ("_bool".equals(columnType)) {
        result = "List<Boolean>";
>>>>>>> 53aa0cd9
      }
    }
    return result;
  }
<<<<<<< HEAD

=======
  
>>>>>>> 53aa0cd9
  @Override
  public void close() throws SQLException {
    if (this.hasOpenConnection()) {
      this.getConnection().commit(); // Commit any changes made thus far.
    }

    super.close();
  }

  @Override
  protected String getColNamesQuery(String tableName) {
    // Use LIMIT to return fast
    return "SELECT t.* FROM " + escapeTableName(tableName) + " AS t LIMIT 1";
  }

  @Override
  public void importTable(ImportJobContext context)
        throws IOException, ImportException {

    // The user probably should have requested --direct to invoke pg_dump.
    // Display a warning informing them of this fact.
    if (!PostgresqlManager.warningPrinted) {
      LOG.warn("It looks like you are importing from postgresql.");
      LOG.warn("This transfer can be faster! Use the --direct");
      LOG.warn("option to exercise a postgresql-specific fast path.");

      PostgresqlManager.warningPrinted = true; // don't display this twice.
    }

    // Then run the normal importTable() method.
    super.importTable(context);
  }

  @Override
  public boolean supportsStagingForExport() {
    return true;
  }
}
<|MERGE_RESOLUTION|>--- conflicted
+++ resolved
@@ -19,17 +19,11 @@
 package com.cloudera.sqoop.manager;
 
 import java.io.IOException;
-<<<<<<< HEAD
-import java.sql.PreparedStatement;
-import java.sql.ResultSet;
-=======
->>>>>>> 53aa0cd9
 import java.sql.ResultSetMetaData;
 import java.sql.SQLException;
 
 import org.apache.commons.logging.Log;
 import org.apache.commons.logging.LogFactory;
-import org.postgresql.PGResultSetMetaData;
 
 import com.cloudera.sqoop.SqoopOptions;
 import com.cloudera.sqoop.util.ImportException;
@@ -77,40 +71,6 @@
   @Override
   protected String toJavaType(ResultSetMetaData metadata, int columnIndex)
       throws SQLException {
-<<<<<<< HEAD
-    PGResultSetMetaData pgMetadata = (PGResultSetMetaData) metadata;
-    
-    String result = super.toJavaType(metadata, columnIndex);
-    if (result == null) {
-      PreparedStatement stmt = getConnection().prepareStatement(
-          "SELECT c.data_type as type, e.data_type as collection_type"
-          + "  FROM information_schema.columns c"
-          + "    LEFT JOIN information_schema.element_types e"
-          + "  ON ((c.table_name, c.table_schema, 'TABLE', c.dtd_identifier)"
-          + "    = (e.object_name, e.object_schema, e.object_type,"
-          + "       e.collection_type_identifier))"
-          + "  WHERE c.table_schema = ?"
-          + "    AND c.table_name = ?"
-          + "    AND c.column_name = ?"
-      );
-      stmt.setString(1, pgMetadata.getBaseSchemaName(columnIndex));
-      stmt.setString(2, pgMetadata.getBaseTableName(columnIndex));
-      stmt.setString(3, pgMetadata.getBaseColumnName(columnIndex));
-      ResultSet schemaResults = stmt.executeQuery();
-      if(!schemaResults.next()) {
-        LOG.error("No schema data obtained for column " + columnIndex);
-        return null;
-      }
-      String columnType = schemaResults.getString("type");
-      String columnCollectionType = schemaResults.getString("collection_type");
-
-      if ("ARRAY".equals(columnType)) {
-        if ("integer".equals(columnCollectionType)) {
-          result = "List<Integer>";
-        } else if ("boolean".equals(columnCollectionType)) {
-          result = "List<Boolean>";
-        }
-=======
     String result = super.toJavaType(metadata, columnIndex);
     if (result == null) {
       String columnType = metadata.getColumnTypeName(columnIndex);
@@ -119,16 +79,11 @@
         result = "List<Integer>";
       } else if ("_bool".equals(columnType)) {
         result = "List<Boolean>";
->>>>>>> 53aa0cd9
       }
     }
     return result;
   }
-<<<<<<< HEAD
 
-=======
-  
->>>>>>> 53aa0cd9
   @Override
   public void close() throws SQLException {
     if (this.hasOpenConnection()) {
